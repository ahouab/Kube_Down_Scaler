--- conflicted
+++ resolved
@@ -154,8 +154,6 @@
   - get
   - list
   - watch
-<<<<<<< HEAD
-=======
 - apiGroups:
   - apiextensions.k8s.io
   resources:
@@ -165,7 +163,6 @@
   - get
   - list
   - watch
->>>>>>> 0832427a
 ---
 apiVersion: rbac.authorization.k8s.io/v1
 kind: RoleBinding
@@ -232,7 +229,6 @@
     - batch
   resources:
     - cronjobs
-    - jobs
   verbs:
     - get
     - watch
