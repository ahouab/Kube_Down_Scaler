# Python Kubernetes Downscaler

<a href="/../../releases/" title="GitHub Release"><img alt="GitHub Release" src="https://img.shields.io/github/v/release/caas-team/py-kube-downscaler?style=flat"></a>
<a href="./LICENSE" title="GitHub License"><img alt="GitHub License" src="https://img.shields.io/github/license/caas-team/py-kube-downscaler?style=flat"></a>
<a href="/../../issues/" title="GitHub Issues"><img alt="GitHub Issues" src="https://img.shields.io/github/issues/caas-team/py-kube-downscaler"></a>
<a href="https://communityinviter.com/apps/kube-downscaler/kube-downscaler" title="Slack Workspace"><img alt="Slack Workspace" src="https://img.shields.io/badge/slack-kube--downscaler-dark_green?style=flat&logo=slack"></a>

This is a fork of the no longer maintained [hjacobs/kube-downscaler](https://codeberg.org/hjacobs/kube-downscaler).

Scale down / "pause" Kubernetes workload (`Deployments`, `StatefulSets`,
`HorizontalPodAutoscalers`, `DaemonSets`, `CronJobs`, `Jobs`, `PodDisruptionBudgets`, `Argo Rollouts` and `Keda ScaledObjects` too !) during non-work hours.

<!-- START doctoc generated TOC please keep comment here to allow auto update -->
<!-- DON'T EDIT THIS SECTION, INSTEAD RE-RUN doctoc TO UPDATE -->

**Table of Contents** _generated with [DocToc](https://github.com/thlorenz/doctoc)_

- [Python Kubernetes Downscaler](#python-kubernetes-downscaler)
  - [Concepts](#concepts)
    - [Algorithm](#algorithm)
    - [Minimum replicas](#minimum-replicas)
    - [Specific workload](#specific-workload)
    - [Example use cases](#example-use-cases)
  - [Usage](#usage)
    - [Helm Chart](#helm-chart)
    - [Example configuration](#example-configuration)
    - [Notes](#notes)
  - [Installation](#installation)
    - [Cluster Wide Access Installation](#cluster-wide-access-installation)
    - [Limited Access Installation](#limited-access-installation)
  - [Configuration](#configuration)
    - [Uptime / downtime spec](#uptime--downtime-spec)
    - [Alternative Logic, Based on Periods](#alternative-logic-based-on-periods)
    - [Command Line Options](#command-line-options)
    - [Constrained Mode (Limited Access Mode)](#constrained-mode-limited-access-mode)
    - [Scaling Jobs: Overview](#scaling-jobs-overview)
    - [Scaling Jobs Natively](#scaling-jobs-natively)
    - [Scaling Jobs With Admission Controller](#scaling-jobs-with-admission-controller)
    - [Scaling DaemonSets](#scaling-daemonsets)
    - [Scaling ScaledObjects](#scaling-scaledobjects)
    - [Matching Labels Argument](#matching-labels-argument)
    - [Namespace Defaults](#namespace-defaults)
  - [Migrate From Codeberg](#migrate-from-codeberg)
    - [Migrate From Codeberg - Cluster Wide Installation](#migrate-from-codeberg---cluster-wide-installation)
    - [Migrate From Codeberg - Limited Access Installation](#migrate-from-codeberg---limited-access-installation)
  - [Contributing](#contributing)
  - [License](#license)

<!-- END doctoc generated TOC please keep comment here to allow auto update -->

## Concepts

> :memo: `Deployments` are interchangeable by any kind of _supported workload_ for this whole guide unless explicitly stated otherwise.
>
> The complete list of supported workload is defined [here](./kube_downscaler/scaler.py#9-14).

### Algorithm

`py-kube-downscaler` will scale down the deployment\'s replicas if all of the following
conditions are met:

- **current time** is not part of the \"uptime\" schedule or is part of the \"downtime\" schedule.

  If true, the schedules are evaluated in the following order:

  - `downscaler/downscale-period` or `downscaler/downtime`
    annotation on the workload definition
  - `downscaler/upscale-period` or `downscaler/uptime`
    annotation on the workload definition
  - `downscaler/downscale-period` or `downscaler/downtime`
    annotation on the workload\'s namespace
  - `downscaler/upscale-period` or `downscaler/uptime`
    annotation on the workload\'s namespace
  - `--upscale-period` or `--default-uptime` CLI argument
  - `--downscale-period` or `--default-downtime` CLI argument
  - `UPSCALE_PERIOD` or `DEFAULT_UPTIME` environment variable
  - `DOWNSCALE_PERIOD` or `DEFAULT_DOWNTIME` environment
    variable

- The workload\'s **namespace** is not part of the exclusion list:

  - If you provide an exclusion list, it will be used in place
    of the default (which includes only `kube-system`).

- The workload\'s label does not match the labels list.

- The **workload\'s name** is not part of the exclusion list

- The workload is not marked for exclusion (annotation
  `downscaler/exclude: "true"` or
  `downscaler/exclude-until: "2024-04-05"`)

- There are no active pods that force the whole cluster into uptime
  (annotation `downscaler/force-uptime: "true"`)

### Minimum replicas

The deployment, by default, **will be scaled down to zero replicas**. This can
be configured with a deployment or its namespace\'s annotation of `downscaler/downtime-replicas`
or via CLI with `--downtime-replicas`.

Ex: `downscaler/downtime-replicas: "1"`

### Specific workload

In case of `HorizontalPodAutoscalers`, the `minReplicas` field cannot be set to zero and thus
`downscaler/downtime-replicas` should be at least `1`.

-> See later in [#Usage notes](#notes)

Regarding `CronJobs`, their state will be defined to `suspend: true` as you might expect.

### Example use cases

- Deploy the downscaler to a test (non-prod) cluster with a default
  uptime or downtime time range to scale down all deployments during
  the night and weekend.
- Deploy the downscaler to a production cluster without any default
  uptime/downtime setting and scale down specific deployments by
  setting the `downscaler/uptime` (or `downscaler/downtime`)
  annotation. This might be useful for internal tooling frontends
  which are only needed during work time.

You need to combine the downscaler with an elastic cluster autoscaler to
actually **save cloud costs**. The [official cluster
autoscaler](https://github.com/kubernetes/autoscaler/tree/master/cluster-autoscaler)
and the
[kube-aws-autoscaler](https://github.com/hjacobs/kube-aws-autoscaler)
were tested to work fine with the downscaler.

## Usage

### Helm Chart

For detailed information on deploying the `py-kube-downscaler` using our Helm chart, please refer to the [Helm Chart README](./chart/README.md#Deploy-py-kube-downscaler-using-Helm-chart) in the chart directory.

### Example configuration

The example configuration uses the `--dry-run` as a safety flag to
prevent downscaling \-\-- remove it to enable the downscaler, e.g. by
editing the deployment:

```bash
$ kubectl edit deploy py-kube-downscaler
```

The example deployment manifests come with a configured uptime
(`deploy/config.yaml` sets it to \"Mon-Fri 07:30-20:30 CET\"), you can
overwrite this per namespace or deployment, e.g.:

```bash
$ kubectl run nginx --image=nginx
$ kubectl annotate deploy nginx 'downscaler/uptime=Mon-Fri 09:00-17:00 America/Buenos_Aires'
```

### Notes

Note that the _default grace period_ of 15 minutes applies to the new
nginx deployment, i.e.

- if the current time is not within `Mon-Fri 9-17 (Buenos Aires timezone)`,
  it will downscale not immediately, but after 15 minutes. The downscaler
  will eventually log something like:

```
INFO: Scaling down Deployment default/nginx from 1 to 0 replicas (uptime: Mon-Fri 09:00-17:00 America/Buenos_Aires, downtime: never)
```

Note that in cases where a `HorizontalPodAutoscaler` (HPA) is used along
with Deployments, consider the following:

- If downscale to 0 replicas is desired, the annotation should be
  applied on the `Deployment`. This is a special case, since
  `minReplicas` of 0 on HPA is not allowed. Setting Deployment
  replicas to 0 essentially disables the HPA. In such a case, the HPA
  will emit events like `failed to get memory utilization: unable to
get metrics for resource memory: no metrics returned from resource
metrics API` as there is no Pod to retrieve metrics from.
- If downscale greater than 0 is desired, the annotation should be
  applied on the HPA. This allows for dynamic scaling of the Pods even
  during downtime based upon the external traffic as well as maintain
  a lower `minReplicas` during downtime if there is no/low traffic. **If
  the Deployment is annotated instead of the HPA, it leads to a race
  condition** where `py-kube-downscaler` scales down the Deployment and HPA
  upscales it as its `minReplicas` is higher.

To enable Downscaler on HPA with `--downtime-replicas=1`,
ensure to add the following annotations to Deployment and HPA.

```bash
$ kubectl annotate deploy nginx 'downscaler/exclude=true'
$ kubectl annotate hpa nginx 'downscaler/downtime-replicas=1'
$ kubectl annotate hpa nginx 'downscaler/uptime=Mon-Fri 09:00-17:00 America/Buenos_Aires'
```

## Installation

KubeDownscaler offers two installation methods.

- **Cluster Wide Access**: This method is dedicated for users who have total access to the Cluster and aspire to adopt the
  tool throughout the cluster
- **Limited Access**: This method is dedicated to users who only have access to a limited number of namespaces and can
  adopt the tool only within them

### Cluster Wide Access Installation

**RBAC-Prerequisite**: This installation mode requires permission to deploy Service Account, ClusterRole, ClusterRoleBinding, CRDs

The basic Cluster Wide installation is very simple

```bash
$ helm install py-kube-downscaler oci://ghcr.io/caas-team/charts/py-kube-downscaler
```

This command will deploy:

- **Deployment**: main deployment
- **ConfigMap**: used to supply parameters to the deployment
- **ServiceAccount**: represents the Cluster Idenity of the KubeDownscaler
- **ClusterRole**: needed to access all the resources that can be modified by the KubeDownscaler
- **ClusterRoleBinding**: links the ServiceAccount used by KubeDownscaler to the ClusterRole

It is possible to further customize it by changing the parameters present in the values.yaml file of the Chart

### Limited Access Installation

**RBAC-Prerequisite**: This installation mode requires permission to deploy Service Account, Role and RoleBinding

The Limited Access installation requires the user to fill the following parameters inside values.yaml

- **constrainedDownscaler**: true (mandatory)
- **constrainedNamespaces**: [namespace1,namespace2,namespace3,...] (list of namespaces - mandatory)

It is also recommended to explicitly set the namespace where KubeDownscaler will be installed

```bash
$ helm install py-kube-downscaler oci://ghcr.io/caas-team/charts/py-kube-downscaler --namespace my-release-namespace --set constrainedDownscaler=true --set "constrainedNamespaces={namespace1,namespace2,namespace3}"
```

This command will deploy:

- **Deployment**: main deployment
- **ConfigMap**: used to supply parameters to the deployment
- **ServiceAccount**: represents the Cluster Identity of the KubeDownscaler

For each namespace inside constrainedNamespaces, the chart will deploy

- **Role**: needed to access all the resources that can be modified by the KubeDownscaler (inside that namespace)
- **RoleBinding**: links the ServiceAccount used by KubeDownscaler to the Role inside that namespace

If RBAC permissions are misconfigured and the KubeDownscaler is unable to access resources in one of the specified namespaces,
a warning message will appear in the logs indicating a `403 Error`

## Configuration

### Uptime / downtime spec

The downscaler is configured via command line args, environment
variables and/or Kubernetes annotations.

Time definitions (e.g. `DEFAULT_UPTIME`) accept a comma separated list
of specifications, e.g. the following configuration would downscale all
deployments for non-work hours:

```bash
DEFAULT_UPTIME="Mon-Fri 07:30-20:30 Europe/Berlin"
```

To only downscale during the weekend and Friday after 20:00:

```bash
DEFAULT_DOWNTIME="Sat-Sun 00:00-24:00 CET,Fri-Fri 20:00-24:00 CET'
```

Each time specification can be in one of two formats:

- Recurring specifications have the format
  `<WEEKDAY-FROM>-<WEEKDAY-TO-INCLUSIVE> <HH>:<MM>-<HH>:<MM> <TIMEZONE>`.
  The timezone value can be any [Olson
  timezone](https://en.wikipedia.org/wiki/Tz_database), e.g.
  \"US/Eastern\", \"PST\" or \"UTC\".
- Absolute specifications have the format `<TIME_FROM>-<TIME_TO>`
  where each `<TIME>` is an ISO 8601 date and time of the format
  `<YYYY>-<MM>-<DD>T<HH>:<MM>:<SS>[+-]<TZHH>:<TZMM>`.

If you are using the first format (recurring specifications) it is important
to note that the downscaler can only interpret configurations within
a single day and cannot process intervals that stretch across two different days.
As a result, overlapping time intervals are not supported.

In the expression `<WEEKDAY-FROM>-<WEEKDAY-TO-INCLUSIVE> <HH>:<MM>-<HH>:<MM> <TIMEZONE>`
the time range `<HH>:<MM>-<HH>:<MM>` should always have the end time later
than the start time (in 24-hour format)

If you want to schedule downtime from 23:30 to 09:30 the following day,
a configuration like this would be incorrect:

`DEFAULT_DOWNTIME="Mon-Fri 23:30-09:30 Europe/Berlin"`

The correct configuration would be:

`DEFAULT_DOWNTIME="Mon-Fri 23:30-24:00 Europe/Berlin,Mon-Fri 00:00-09:30 Europe/Berlin"`

### Alternative Logic, Based on Periods

Instead of strict uptimes or downtimes, you can chose time periods for
upscaling or downscaling. The time definitions are the same. In this
case, the upscale or downscale happens only on time periods, rest of
times will be ignored.

If upscale or downscale periods are configured, uptime and downtime will
be ignored. This means that some options are mutually exclusive, e.g.
you can either use `--downscale-period` or `--default-downtime`, but not
both.

This definition will downscale your cluster between 19:00 and 20:00. If
you upscale your cluster manually, it won\'t be scaled down until next
day 19:00-20:00.

```bash
DOWNSCALE_PERIOD="Mon-Sun 19:00-20:00 Europe/Berlin"
```

### Command Line Options

Available command line options:

`--dry-run`

: Dry run mode: do not change anything, just print what would be done

`--debug`

: Debug mode: print more information

`--once`

: Run loop only once and exit

`--interval`

: Loop interval (default: 60s)

`--namespace`

: Restrict the downscaler to work only in some namespaces (default:
all namespaces). This is mainly useful for deployment scenarios
where the deployer of py-kube-downscaler only has access to some
namespaces (instead of cluster wide access). If used simultaneously with
`--exclude-namespaces`, `--namespace` will take precedence overriding
its value. This argument takes a comma separated list of namespaces
(example: --namespace=default,test-namespace1,test-namespace2)

> [!IMPORTANT]
> It's strongly not advised to use this argument in a Cluster
> Wide Access installation, see the [Constrained Mode](#constrained-mode-limited-access-mode) section

`--include-resources`

: Downscale resources of this kind as comma separated list. Available resources are:
`[deployments, statefulsets, stacks, horizontalpodautoscalers, cronjobs, daemonsets, poddisruptionbudgets, rollouts, scaledobjects, jobs]`
(default: deployments)

`--grace-period`

: Grace period in seconds for new deployments before scaling them down
(default: 15min). The grace period counts from time of creation of
the deployment, i.e. updated deployments will immediately be scaled
down regardless of the grace period. If the `downscaler/grace-period`
annotation is present in a resource and its value is shorter than
the global grace period, the annotation's value will override the
global grace period for that specific resource.

`--upscale-period`

: Alternative logic to scale up only in given period of time (default:
never), can also be configured via environment variable
`UPSCALE_PERIOD` or via the annotation `downscaler/upscale-period`
on each deployment

`--downscale-period`

: Alternative logic to scale down only in given period of time
(default: never), can also be configured via environment variable
`DOWNSCALE_PERIOD` or via the annotation
`downscaler/downscale-period` on each deployment

`--default-uptime`

: Default time range to scale up for (default: always), can also be
configured via environment variable `DEFAULT_UPTIME` or via the
annotation `downscaler/uptime` on each deployment

`--default-downtime`

: Default time range to scale down for (default: never), can also be
configured via environment variable `DEFAULT_DOWNTIME` or via the
annotation `downscaler/downtime` on each deployment

`--upscale-target-only`

: When this optional argument is used, only the namespaces currently
targeted by the downscaler will be upscaled during wake-up times.
For instance, if your downscaler initially manages namespaces
A, B, and C, but is later reconfigured to target only namespaces
B and C, namespace A will remain downscaled if it was downscaled
at the time of reconfiguration. If the parameter is not used,
all previously downscaled namespaces may be upscaled, even if
they are no longer targeted by the downscaler.

`--exclude-namespaces`

: Exclude namespaces from downscaling (list of regex patterns,
default: kube-system), can also be configured via environment
variable `EXCLUDE_NAMESPACES`. If used simultaneously with
`--exclude-namespaces`, `--namespace` will take precedence
overriding its value.

`--exclude-deployments`

: Exclude specific deployments/statefulsets/cronjobs from downscaling
(default: py-kube-downscaler, downscaler), can also be configured via
environment variable `EXCLUDE_DEPLOYMENTS`. Despite its name, this
option will match the name of any included resource type
(Deployment, StatefulSet, CronJob, ..).

`--downtime-replicas`

: Default value of replicas to downscale to, the annotation
`downscaler/downtime-replicas` takes precedence over this value.

`--deployment-time-annotation`

: Optional: name of the annotation that would be used instead of the
creation timestamp of the resource. This option should be used if
you want the resources to be kept scaled up during a grace period
(`--grace-period`) after a deployment. The format of the
annotation\'s timestamp value must be exactly the same as for
Kubernetes\' `creationTimestamp`: `%Y-%m-%dT%H:%M:%SZ`. Recommended:
set this annotation by your deployment tooling automatically.

`--matching-labels`

: Optional: list of workload\'s labels which are covered by the py-kube-downscaler
scope. All workloads whose labels don't match any in the list are ignored.
For backwards compatibility, if this argument is not specified,
py-kube-downscaler will apply to all resources.

`--admission-controller`

: Optional: admission controller used by the kube-downscaler to downscale and upscale
jobs. This argument won't take effect if used in conjunction with `--namespace` argument.
Supported Admission Controllers are
\[gatekeeper, kyverno\*\]

> [!IMPORTANT]
> Make sure to read the [Scaling Jobs With Admission Controller](#scaling-jobs-with-admission-controller) section
> to understand how to use the `--admission-controller` feature correctly

`--api-server-timeout`

: Optional: This is an advanced option that allows setting a timeout duration for all
calls made by Kube Downscaler to the Kubernetes API Server. It can only take integer values
(default: 10). This setting should only be added to Kube Downscaler arguments if timeout
issues are observed in the logs.

`--max-retries-on-conflict`

<<<<<<< HEAD
: Optional: Specifies the maximum number of retries KubeDownscaler should perform
when encountering a conflict error (HTTP 409). These errors occur when one of the
resources, just before being processed by Kube Downscaler, is modified by another entity,
such as an HPA, CI/CD pipeline, or manual intervention. If enabled, Kube Downscaler will
retry the update immediately, without waiting for the next iteration (default: 0). This
argument is strongly recommended when using the `--once` argument to process large clusters

=======
: Optional: Specifies the maximum number of retries KubeDownscaler should perform 
when encountering a conflict error (HTTP 409). These errors occur when one of the
resources, just before being processed by Kube Downscaler, is modified by another entity,
such as an HPA, CI/CD pipeline, or manual intervention. If enabled, Kube Downscaler will
retry the update immediately, without waiting for the next iteration (default: 0). This 
argument is strongly recommended when using the `--once` argument to process large clusters


>>>>>>> 0631d352
### Constrained Mode (Limited Access Mode)

The Constrained Mode (also known as Limited Access Mode) is designed for users who do not have full cluster access.
It is automatically activated when the `--namespace` argument is specified.
This mode utilizes a different set of API calls optimized for environments where users cannot deploy ClusterRole and ClusterRoleBinding.
Additionally, this mode disables the ability to scale Jobs via Admission Controllers since the
"[Scaling Jobs With Admission Controllers](#scaling-jobs-with-admission-controller)" feature requires Full
Cluster Access to operate.

If you are installing KubeDownscaler with full cluster access,
it is strongly recommended to use the `--exclude-namespaces` parameter instead of `--namespace`. Using `--namespace`
in a cluster wide access installation will make API calls less efficient and
will disable the ability to scale Jobs with Admission Controllers for the reason specified above.

### Scaling Jobs: Overview

Kube Downscaler offers two possibilities for downscaling Jobs:

1. Downscaling Jobs Natively: Kube Downscaler will downscale Jobs by modifying the spec.suspend parameter
   within the job's yaml file. The spec.suspend parameter will be set to True and the pods created by the Job
   will be automatically deleted.

2. Downscaling Jobs With Admission Controllers: Kube Downscaler will block the creation of all new Jobs using
   Admission Policies created with an Admission Controller (Kyverno or Gatekeeper, depending on the user's choice).

In both cases, all Jobs created by CronJob will not be modified unless the user specifies via the
`--include-resources` argument that they want to turn off both Jobs and CronJobs

**How To Choose The Correct Mode:**

1. The first mode is recommended when the Jobs created within the Cluster are few and sporadic

2. The second mode is recommended when there are many Jobs created within the Cluster and they are created at very frequent intervals.

it's important to note the following:

The second mode is specifically designed to avoid frequent node provisioning. This is particularly relevant when KubeDownscaler
might turn off jobs shortly after they've triggered node provisioning. If jobs trigger node provisioning but are then
scaled down or stopped by KubeDownscaler within 30 to 60 seconds, the Cluster Autoscaler is basically doing an unnecessary
provisioning action because the new nodes will be scaled down shortly after as well. Frequently provisioning nodes only to
have them become unnecessary shortly thereafter is an operation that should be minimized, as it is inefficient.

### Scaling Jobs Natively

To scale down jobs natively, you only need to specify `jobs` inside the `--include-resource` argument of the Deployment

### Scaling Jobs With Admission Controller

Before scaling jobs with an Admission Controller make sure the Admission Controller of your choice is correctly installed inside the
cluster.
At startup, Kube-Downscaler will always perform some health checks for the Admission Controller of your choice that are
displayed inside logs when the argument `--debug` arg is present inside the main Deployment.

**<u>Important</u>: In order to use this feature you will need to exclude Kyverno or Gatekeeper resources from downscaling otherwise
the admission controller pods won't be able to block jobs.** You can use `EXCLUDE_NAMESPACES` environment variable or `--exclude-namespaces`
arg to exclude `"kyverno"` or `"gatekeeper-system"` namespaces.
Alternatively `EXCLUDE_DEPLOYMENTS` environment variable
or `--exclude-deployments` arg to exclude only certain resources inside `"kyverno"` or `"gatekeeper-system"` namespaces

**<u>Important</u>**: `--admission-controller` argument won't take effect if used in conjunction with --namespace argument.
if you specified `jobs` inside the `--include-resources` argument KubeDownscaler will
still [downscale jobs natively](#scaling-jobs-natively).
Please read the [Constrained Mode](#constrained-mode-limited-access-mode) section to understand why

The workflow for blocking jobs is different if you use Gatekeeper or Kyverno, both are described below

**Blocking Jobs: Gatekeeper Workflow**

1. Kube-Downscaler will install a new Custom Resource Definition
   called `kubedownscalerjobsconstraint`.
2. Kube-Downscaler will create a Constraint called "KubeDownscalerJobsConstraint" for each namespace that is not excluded

**Blocking Jobs: Kyverno Workflow**

1. Kube-Downscaler will create a Policy for each namespace that is not excluded

All the statements below are valid for both Kyverno and Gatekeeper, unless specified otherwise

**<u>Important</u>:** Jobs started from CronJobs are excluded by default unless you have included `cronjobs` inside `--include-resources` argument

**Annotations:** both the `downscaler/exclude` and `downscaler/exclude-until` annotations are fully supported
inside jobs to exclude them from downscaling. However, when using `downscaler/exclude-until`, the time <u>**must**</u> be specified in the RFC format `YYYY-MM-DDT00:00:00Z`
otherwise the exclusion won't work.
Please check the example below

```yaml {.sourceCode .yaml}
apiVersion: batch/v1
kind: Job
metadata:
  namespace: default
  name: testjob
  annotations:
    downscaler/exclude-until: "2024-01-31T00:00:00Z"
spec:
  template:
    spec:
      containers:
        - image: nginx
          name: testjob
      restartPolicy: Never
```

**Arguments and Env:** you can also use `EXCLUDE_DEPLOYMENTS` environment variable or the argument `--exclude-deployments`
to exclude jobs. As described above, despite their names, these variables work for any type of workload

**<u>Important</u>:**
`downscaler/downscale-period`, `downscaler/downtime`, `downscaler/upscale-period`, `downscaler/uptime`
annotations are not supported if specified directly inside the Job definition due to limitations
on computing days of the week inside the policies. However you can still use
these annotations at Namespace level to downscale/upscale Jobs

**<u>Important</u>:**
global `--grace-period` is not supported for this feature at the moment, however `downscaler/downscale-period` annotation is
supported at namespace level when used to scale down jobs with Admission Controllers

**<u>Important</u>:**

**Deleting Policies:** if for some reason you want to delete all resources blocking jobs, you can use these commands:

Gatekeeper

```bash
$ kubectl delete constraints -A -l origin=kube-downscaler
```

Kyverno

```bash
$ kubectl delete policies -A -l origin=kube-downscaler
```

### Scaling DaemonSets

The feature to scale DaemonSets can be very useful for reducing the base occupancy of a node. If enabled, the DaemonSets downscaling algorithm works like this:

1. Downtime Hours: Kube Downscaler will add to each targeted DaemonSet a Node Selector that cannot be satisfied `kube-downscaler-non-existent=true`
2. Uptime Hours: Kube Downscaler will remove the `kube-downscaler-non-existent=true` Node Selector from each targeted DaemonSet

### Scaling ScaledObjects

The ability to downscale ScaledObjects is very useful for workloads that use Keda to support
a wider range of horizontal scaling metrics compared to the native Horizontal Pod Autoscaler (HPA).
Keda provides a built-in way to disable ScaledObjects when they are not needed. This can be achieved by using
the annotation `"autoscaling.keda.sh/paused-replicas"`.

The KubeDownscaler algorithm will apply the annotation `"autoscaling.keda.sh/paused-replicas" `
during downtime periods, setting its value to what the user specifies through the KubeDownscaler argument `--downtime-replicas`
or the workload annotation `"downscaler/downtime-replicas"`. During uptime, KubeDownscaler will remove the
`"autoscaling.keda.sh/paused-replicas"` annotation, allowing the ScaledObject to operate as originally configured.

**Important**: When using the `"downscaler/downtime-replicas"` annotation at the workload level, it is crucial that
this annotation is included in both the ScaledObject and the corresponding Deployment or StatefulSet that it controls
and the values of the annotation must match in both locations. Alternatively, it is possible to exclude the Deployment
or StatefulSet from scaling by using the annotation `"downscaler/exclude"`, while keeping downscaling active only
on the ScaledObject.

**Important**: KubeDownscaler has an automatic mechanism that detects if the `"autoscaling.keda.sh/paused-replicas" `
annotation is already present on the ScaledObject. If that is the case, KubeDownscaler will overwrite it
with the target value specified for downtime and, during uptime, will restore the original value.

**Technical Detail**: During downscaling, KubeDownscaler will set the annotation `"downscaler/original-replicas"` to -1, this value acts as a placeholder to indicate
that the ScaledObject was active during uptime.

### Matching Labels Argument

Labels, in Kubernetes, are key-value pairs that can be used to identify and group resources.

You can use the `--matching-labels` argument to include only certain resources in the namespaces
that are targeted by the Kube Downscaler. inside this argument you can specify:

- labels written in this format [key=value]
- regular expressions that target this format [key=value].

Each entry must be separated by a comma (`,`). If multiple entries are specified, the Kube Downscaler evaluates them as an OR condition

To make it more clear, given the following resource

```yaml {.sourceCode .yaml}
kind: Deployment
metadata:
  labels:
    app: nginx
    type: example
  name: nginx
spec:
  replicas: 1
  selector:
    matchLabels:
      app: nginx
  template:
    metadata:
      labels:
        app: nginx
    spec:
      containers:
        - image: nginx
          name: nginx
```

Kube-Downscaler will evaluate the input of the `--matching-labels` argument against _app=nginx_
and _type=example_. If at least one of the two key-value pairs matches the resource will be downscaled

Example of valid inputs are:

`--matching-labels=hello=world`: if the resource has a label "hello" equals to "world" it will be downscaled

`--matching-labels=hello=world,version=2.0`: if the resource has a label "hello" equals to "world"
or a label "version" equal to "2.0" it will be downscaled

`--matching-labels=^it-plt.*`: if the resource has a label that starts with "it-plt" it will be downscaled

`--matching-labels=^it-plt.*,not-critical=true`: if the resource has a label that starts with "it-plt" or a label
"not-critical" equals to "true" it will be downscaled

### Namespace Defaults

`DEFAULT_UPTIME`, `DEFAULT_DOWNTIME`, `FORCE_UPTIME` and exclusion can
also be configured using Namespace annotations. **Where configured these
values supersede the other global default values**.

```yaml
apiVersion: v1
kind: Namespace
metadata:
  name: foo
  labels:
    name: foo
  annotations:
    downscaler/uptime: Mon-Sun 07:30-18:00 CET
```

The following annotations are supported on the Namespace level:

- `downscaler/upscale-period`
- `downscaler/downscale-period`
- `downscaler/uptime`: set \"uptime\" for all resources in this
  namespace
- `downscaler/downtime`: set \"downtime\" for all resources in this
  namespace
- `downscaler/force-downtime`: force scaling down all resources in this
  namespace - can be `true`/`false` or a period
- `downscaler/force-uptime`: force scaling up all resources in this
  namespace - can be `true`/`false` or a period
- `downscaler/exclude`: set to `true` to exclude all resources in the
  namespace
- `downscaler/exclude-until`: temporarily exclude all resources in the
  namespace until the given timestamp
- `downscaler/downtime-replicas`: overwrite the default target
  replicas to scale down to (default: zero)

## Migrate From Codeberg

For all users who come from the Codeberg repository (no longer maintained by the original author)
it is possible to migrate to this new version of the kube-downscaler by installing the Helm chart in these ways that will
preserve the old nomenclature already present inside your cluster

### Migrate From Codeberg - Cluster Wide Installation

Read [Installation](#installation) section to understand what is meant for **Cluster Wide Installation**

```bash
$ helm install kube-downscaler oci://ghcr.io/caas-team/charts/py-kube-downscaler --set nameOverride=kube-downscaler --set configMapName=kube-downscaler
```

or extracting and applying the template manually:

```bash
$ helm template kube-downscaler oci://ghcr.io/caas-team/charts/py-kube-downscaler --set nameOverride=kube-downscaler --set configMapName=kube-downscaler
```

### Migrate From Codeberg - Limited Access Installation

Read [Installation](#installation) section to understand what is meant for **Limited Access Installation**

```bash
$ helm install kube-downscaler oci://ghcr.io/caas-team/charts/py-kube-downscaler --set nameOverride=kube-downscaler --set configMapName=kube-downscaler --set constrainedDownscaler=true --set "constrainedNamespaces={namespace1,namespace2,namespace3}"
```

or extracting and applying the template manually:

```bash
$ helm template kube-downscaler oci://ghcr.io/caas-team/charts/py-kube-downscaler --set nameOverride=kube-downscaler --set configMapName=kube-downscaler --set constrainedDownscaler=true --set "constrainedNamespaces={namespace1,namespace2,namespace3}"
```

## Contributing

Easiest way to contribute is to provide feedback! We would love to hear what you like and what you think is missing.
Create an issue and we will take a look. PRs are welcome.

## License

This program is free software: you can redistribute it and/or modify it
under the terms of the GNU General Public License as published by the
Free Software Foundation, either version 3 of the License, or (at your
option) any later version.

This program is distributed in the hope that it will be useful, but
WITHOUT ANY WARRANTY; without even the implied warranty of
MERCHANTABILITY or FITNESS FOR A PARTICULAR PURPOSE. See the GNU General
Public License for more details.

You should have received a copy of the GNU General Public License along
with this program. If not, see <http://www.gnu.org/licenses/>.<|MERGE_RESOLUTION|>--- conflicted
+++ resolved
@@ -466,15 +466,6 @@
 
 `--max-retries-on-conflict`
 
-<<<<<<< HEAD
-: Optional: Specifies the maximum number of retries KubeDownscaler should perform
-when encountering a conflict error (HTTP 409). These errors occur when one of the
-resources, just before being processed by Kube Downscaler, is modified by another entity,
-such as an HPA, CI/CD pipeline, or manual intervention. If enabled, Kube Downscaler will
-retry the update immediately, without waiting for the next iteration (default: 0). This
-argument is strongly recommended when using the `--once` argument to process large clusters
-
-=======
 : Optional: Specifies the maximum number of retries KubeDownscaler should perform 
 when encountering a conflict error (HTTP 409). These errors occur when one of the
 resources, just before being processed by Kube Downscaler, is modified by another entity,
@@ -483,7 +474,6 @@
 argument is strongly recommended when using the `--once` argument to process large clusters
 
 
->>>>>>> 0631d352
 ### Constrained Mode (Limited Access Mode)
 
 The Constrained Mode (also known as Limited Access Mode) is designed for users who do not have full cluster access.
